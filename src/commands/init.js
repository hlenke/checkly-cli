--- conflicted
+++ resolved
@@ -60,11 +60,7 @@
 
   async run() {
     const { args, flags } = this.parse(InitCommand)
-<<<<<<< HEAD
-    const { skipSetup } = flags
-=======
     const { force } = flags
->>>>>>> 8fceffbf
     const cwd = process.cwd()
     const dirName = path.join(cwd, '.checkly')
 
@@ -74,11 +70,7 @@
       return process.exit(1)
     }
 
-<<<<<<< HEAD
-    if (!skipSetup) {
-=======
     if (!force) {
->>>>>>> 8fceffbf
       const { checkTypes, url, mode } = await prompt([
         {
           name: 'checkTypes',
